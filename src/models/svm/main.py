--- conflicted
+++ resolved
@@ -79,24 +79,12 @@
     
     # Simplified hyperparameters for RBF Kernel SVM
     params = {
-<<<<<<< HEAD
-        "C": trial.suggest_float("C", 0.1, 10.0, log=True),
-        "kernel": trial.suggest_categorical("kernel", ["rbf"]),
-        "gamma": trial.suggest_categorical("gamma", ["auto"]) 
-                if trial.params["kernel"] in ["rbf", "poly", "sigmoid"] else "scale",
-        "degree": trial.suggest_int("degree", 2, 5) 
-                 if trial.params["kernel"] == "poly" else 3,
-        "use_feature_selection": trial.suggest_categorical("use_feature_selection", [False]), # Feature selection hasn't been beneficial
-        "class_weight": trial.suggest_categorical("class_weight", ["balanced", None]),
-        "use_tfidf_weighting": trial.suggest_categorical("use_tfidf_weighting", [True]) # TF-IDF weighting has been beneficial
-=======
         "C": trial.suggest_float("C", 0.1, 10.0, log=True), # Focused range around C=2
         "kernel": trial.suggest_categorical("kernel", ["linear", "rbf"]),
         "class_weight": trial.suggest_categorical("class_weight", [None, "balanced"]), # None worked best
         "vocab_size": trial.suggest_int("vocab_size", 500, 10000, step=500), # Tune vocab size,
         "embedding_dim": trial.suggest_int("embedding_dim", 100, 300, step=50), # Tune embedding dimension
         "use_tfidf_weighting": True # Fixed based on previous findings
->>>>>>> 56a0bde6
     }
     # Conditionally suggest gamma only for RBF kernel
     if params["kernel"] == "rbf":
@@ -222,15 +210,10 @@
     )
     
     try:
-<<<<<<< HEAD
-        with timer("Hyperparameter optimization", logger):
-            study.optimize(objective, n_trials=NUM_TRIALS, n_jobs=5)
-=======
         with timer("Hyperparameter optimization (on precomputed features)", logger):
             # n_jobs=1 because SVM fitting is CPU-bound and may not benefit from parallelism here
             # depending on the system. Can try increasing if CPU has many cores.
             study.optimize(objective, n_trials=NUM_TRIALS, n_jobs=1) 
->>>>>>> 56a0bde6
     except KeyboardInterrupt:
         logger.warning("Hyperparameter tuning interrupted by user.")
     
