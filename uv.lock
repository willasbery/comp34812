--- conflicted
+++ resolved
@@ -375,11 +375,8 @@
     { name = "gensim" },
     { name = "googletrans" },
     { name = "ipykernel" },
-<<<<<<< HEAD
     { name = "matplotlib" },
-=======
     { name = "jinja2" },
->>>>>>> 0b0ffbfe
     { name = "nltk" },
     { name = "numpy" },
     { name = "optuna" },
@@ -402,11 +399,8 @@
     { name = "gensim", specifier = ">=4.3.3" },
     { name = "googletrans", specifier = ">=4.0.2" },
     { name = "ipykernel", specifier = ">=6.29.5" },
-<<<<<<< HEAD
     { name = "matplotlib", specifier = ">=3.10.1" },
-=======
     { name = "jinja2", specifier = ">=3.1.6" },
->>>>>>> 0b0ffbfe
     { name = "nltk", specifier = ">=3.9.1" },
     { name = "numpy", specifier = "==1.26.4" },
     { name = "optuna", specifier = ">=4.2.1" },
