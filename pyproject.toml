[project]
name = "comp34812"
version = "0.1.0"
description = "Add your description here"
readme = "README.md"
requires-python = ">=3.10"
dependencies = [
    "datasets>=3.3.2",
    "ipykernel>=6.29.5",
    "optuna>=4.2.1",
    "pandas>=2.2.3",
    "sentence-transformers>=3.4.1",
    "torch>=2.6.0",
    "accelerate>=0.26.0",
    "torchvision>=0.21.0",
    "nltk>=3.9.1",
    "xgboost>=3.0.0",
    "googletrans>=4.0.2",
    "gensim>=4.3.3",
    "numpy==1.26.4",
    "scipy>=1.7.0",
    "tqdm>=4.67.1",
    "peft>=0.15.1",
    "transformers>=4.49.0",
<<<<<<< HEAD
    "jinja2>=3.1.6",
=======
    "plotly>=6.0.1",
>>>>>>> aaeda417
]

[[tool.uv.index]]
name = "pytorch-cu126"
url = "https://download.pytorch.org/whl/cu126"
explicit = true<|MERGE_RESOLUTION|>--- conflicted
+++ resolved
@@ -22,11 +22,8 @@
     "tqdm>=4.67.1",
     "peft>=0.15.1",
     "transformers>=4.49.0",
-<<<<<<< HEAD
     "jinja2>=3.1.6",
-=======
     "plotly>=6.0.1",
->>>>>>> aaeda417
 ]
 
 [[tool.uv.index]]
