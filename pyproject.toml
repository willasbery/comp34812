[project]
name = "comp34812"
version = "0.1.0"
description = "Add your description here"
readme = "README.md"
requires-python = ">=3.10"
dependencies = [
    "datasets>=3.3.2",
    "ipykernel>=6.29.5",
    "optuna>=4.2.1",
    "pandas>=2.2.3",
    "sentence-transformers>=3.4.1",
    "torch>=2.6.0",
    "accelerate>=0.26.0",
    "torchvision>=0.21.0",
    "nltk>=3.9.1",
    "xgboost>=3.0.0",
    "googletrans>=4.0.2",
    "gensim>=4.3.3",
    "numpy==1.26.4",
    "scipy>=1.7.0",
    "tqdm>=4.67.1",
<<<<<<< HEAD
    "peft>=0.15.1",
]
=======
    "transformers>=4.49.0",
]

[[tool.uv.index]]
name = "pytorch-cu126"
url = "https://download.pytorch.org/whl/cu126"
explicit = true
>>>>>>> 775e80df
<|MERGE_RESOLUTION|>--- conflicted
+++ resolved
@@ -20,15 +20,11 @@
     "numpy==1.26.4",
     "scipy>=1.7.0",
     "tqdm>=4.67.1",
-<<<<<<< HEAD
     "peft>=0.15.1",
-]
-=======
     "transformers>=4.49.0",
 ]
 
 [[tool.uv.index]]
 name = "pytorch-cu126"
 url = "https://download.pytorch.org/whl/cu126"
-explicit = true
->>>>>>> 775e80df
+explicit = true